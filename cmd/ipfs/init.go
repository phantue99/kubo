package main

import (
	"context"
	"encoding/json"
	"errors"
	"fmt"
	"io"
	"os"
	"path/filepath"
	"strings"

	unixfs "github.com/ipfs/boxo/ipld/unixfs"
	"github.com/ipfs/boxo/path"
	assets "github.com/ipfs/kubo/assets"
	oldcmds "github.com/ipfs/kubo/commands"
	core "github.com/ipfs/kubo/core"
	"github.com/ipfs/kubo/core/commands"
	fsrepo "github.com/ipfs/kubo/repo/fsrepo"

<<<<<<< HEAD
	"github.com/ipfs/go-blockservice"
=======
	options "github.com/ipfs/boxo/coreiface/options"
	"github.com/ipfs/boxo/files"
>>>>>>> 0efb7ed2
	cmds "github.com/ipfs/go-ipfs-cmds"
	config "github.com/ipfs/kubo/config"
)

const (
	algorithmDefault    = options.Ed25519Key
	algorithmOptionName = "algorithm"
	bitsOptionName      = "bits"
	emptyRepoDefault    = true
	emptyRepoOptionName = "empty-repo"
	dedicatedGateway    = "dedicated-gateway"
	profileOptionName   = "profile"
	psEp                = "pinning-service"
	apiKey              = "api-key"
	uploaderEndpoint    = "uploader-endpoint"
)

// nolint
var errRepoExists = errors.New(`ipfs configuration file already exists!
Reinitializing would overwrite your keys
`)

var initCmd = &cmds.Command{
	Helptext: cmds.HelpText{
		Tagline: "Initializes ipfs config file.",
		ShortDescription: `
Initializes ipfs configuration files and generates a new keypair.

If you are going to run IPFS in server environment, you may want to
initialize it using 'server' profile.

For the list of available profiles see 'ipfs config profile --help'

ipfs uses a repository in the local file system. By default, the repo is
located at ~/.ipfs. To change the repo location, set the $IPFS_PATH
environment variable:

    export IPFS_PATH=/path/to/ipfsrepo
`,
	},
	Arguments: []cmds.Argument{
		cmds.FileArg("default-config", false, false, "Initialize with the given configuration.").EnableStdin(),
	},
	Options: []cmds.Option{
		cmds.StringOption(algorithmOptionName, "a", "Cryptographic algorithm to use for key generation.").WithDefault(algorithmDefault),
		cmds.IntOption(bitsOptionName, "b", "Number of bits to use in the generated RSA private key."),
<<<<<<< HEAD
		cmds.BoolOption(emptyRepoOptionName, "e", "Don't add and pin help files to the local storage."),
		cmds.BoolOption(dedicatedGateway, "Dedicated gateway"),
=======
		cmds.BoolOption(emptyRepoOptionName, "e", "Don't add and pin help files to the local storage.").WithDefault(emptyRepoDefault),
>>>>>>> 0efb7ed2
		cmds.StringOption(profileOptionName, "p", "Apply profile settings to config. Multiple profiles can be separated by ','"),
		cmds.StringOption(psEp, "Configuration pinning service endpoint"),
		cmds.StringOption(apiKey, "Configuration pinning service api key"),
		cmds.StringOption(uploaderEndpoint, "Configuration uploader endpoint"),

		// TODO need to decide whether to expose the override as a file or a
		// directory. That is: should we allow the user to also specify the
		// name of the file?
		// TODO cmds.StringOption("event-logs", "l", "Location for machine-readable event logs."),
	},
	NoRemote: true,
	Extra:    commands.CreateCmdExtras(commands.SetDoesNotUseRepo(true), commands.SetDoesNotUseConfigAsInput(true)),
	PreRun:   commands.DaemonNotRunning,
	Run: func(req *cmds.Request, res cmds.ResponseEmitter, env cmds.Environment) error {
		cctx := env.(*oldcmds.Context)
		empty, _ := req.Options[emptyRepoOptionName].(bool)
		algorithm, _ := req.Options[algorithmOptionName].(string)
		nBitsForKeypair, nBitsGiven := req.Options[bitsOptionName].(int)

		var conf *config.Config

		f := req.Files
		if f != nil {
			it := req.Files.Entries()
			if !it.Next() {
				if it.Err() != nil {
					return it.Err()
				}
				return fmt.Errorf("file argument was nil")
			}
			file := files.FileFromEntry(it)
			if file == nil {
				return fmt.Errorf("expected a regular file")
			}

			conf = &config.Config{}
			if err := json.NewDecoder(file).Decode(conf); err != nil {
				return err
			}
		}

		if conf == nil {
			var err error
			var identity config.Identity
			if nBitsGiven {
				identity, err = config.CreateIdentity(os.Stdout, []options.KeyGenerateOption{
					options.Key.Size(nBitsForKeypair),
					options.Key.Type(algorithm),
				})
			} else {
				identity, err = config.CreateIdentity(os.Stdout, []options.KeyGenerateOption{
					options.Key.Type(algorithm),
				})
			}
			if err != nil {
				return err
			}

			uploaderEndpoint, _ := req.Options[uploaderEndpoint].(string)
			pinningServiceEndpoint, _ := req.Options[psEp].(string)
			blockserviceApiKey, _ := req.Options[apiKey].(string)
			dGw, _ := req.Options[dedicatedGateway].(bool)
			configPinningSerice := config.ConfigPinningSerice{
				Uploader:           uploaderEndpoint,
				PinningService:     pinningServiceEndpoint,
				BlockserviceApiKey: blockserviceApiKey,
				DedicatedGateway:   dGw,
			}

			if err := blockservice.InitBlockService(uploaderEndpoint, pinningServiceEndpoint, blockserviceApiKey, dGw); err != nil {
				fmt.Printf("InitBlockService  %s\n", err)
				return errors.New("InitBlockService")
			}
			conf, err = config.InitWithIdentity(identity, configPinningSerice)
			if err != nil {
				return err
			}
		}

		profiles, _ := req.Options[profileOptionName].(string)
		return doInit(os.Stdout, cctx.ConfigRoot, empty, profiles, conf)
	},
}

func applyProfiles(conf *config.Config, profiles string) error {
	if profiles == "" {
		return nil
	}

	for _, profile := range strings.Split(profiles, ",") {
		transformer, ok := config.Profiles[profile]
		if !ok {
			return fmt.Errorf("invalid configuration profile: %s", profile)
		}

		if err := transformer.Transform(conf); err != nil {
			return err
		}
	}
	return nil
}

func doInit(out io.Writer, repoRoot string, empty bool, confProfiles string, conf *config.Config) error {
	if _, err := fmt.Fprintf(out, "initializing IPFS node at %s\n", repoRoot); err != nil {
		return err
	}

	if err := checkWritable(repoRoot); err != nil {
		return err
	}

	if fsrepo.IsInitialized(repoRoot) {
		return errRepoExists
	}

	if err := applyProfiles(conf, confProfiles); err != nil {
		return err
	}

	if err := fsrepo.Init(repoRoot, conf); err != nil {
		return err
	}

	if !empty {
		if err := addDefaultAssets(out, repoRoot); err != nil {
			return err
		}
	}

	return initializeIpnsKeyspace(repoRoot)
}

func checkWritable(dir string) error {
	_, err := os.Stat(dir)
	if err == nil {
		// dir exists, make sure we can write to it
		testfile := filepath.Join(dir, "test")
		fi, err := os.Create(testfile)
		if err != nil {
			if os.IsPermission(err) {
				return fmt.Errorf("%s is not writeable by the current user", dir)
			}
			return fmt.Errorf("unexpected error while checking writeablility of repo root: %s", err)
		}
		fi.Close()
		return os.Remove(testfile)
	}

	if os.IsNotExist(err) {
		// dir doesn't exist, check that we can create it
		return os.Mkdir(dir, 0o775)
	}

	if os.IsPermission(err) {
		return fmt.Errorf("cannot write to %s, incorrect permissions", err)
	}

	return err
}

func addDefaultAssets(out io.Writer, repoRoot string) error {
	ctx, cancel := context.WithCancel(context.Background())
	defer cancel()

	r, err := fsrepo.Open(repoRoot)
	if err != nil { // NB: repo is owned by the node
		return err
	}

	nd, err := core.NewNode(ctx, &core.BuildCfg{Repo: r})
	if err != nil {
		return err
	}
	defer nd.Close()

	dkey, err := assets.SeedInitDocs(nd)
	if err != nil {
		return fmt.Errorf("init: seeding init docs failed: %s", err)
	}
	log.Debugf("init: seeded init docs %s", dkey)

	if _, err = fmt.Fprintf(out, "to get started, enter:\n"); err != nil {
		return err
	}

	_, err = fmt.Fprintf(out, "\n\tipfs cat /ipfs/%s/readme\n\n", dkey)
	return err
}

func initializeIpnsKeyspace(repoRoot string) error {
	ctx, cancel := context.WithCancel(context.Background())
	defer cancel()

	r, err := fsrepo.Open(repoRoot)
	if err != nil { // NB: repo is owned by the node
		return err
	}

	nd, err := core.NewNode(ctx, &core.BuildCfg{Repo: r})
	if err != nil {
		return err
	}
	defer nd.Close()

	emptyDir := unixfs.EmptyDirNode()

	// pin recursively because this might already be pinned
	// and doing a direct pin would throw an error in that case
	err = nd.Pinning.Pin(ctx, emptyDir, true)
	if err != nil {
		return err
	}

	err = nd.Pinning.Flush(ctx)
	if err != nil {
		return err
	}

	return nd.Namesys.Publish(ctx, nd.PrivateKey, path.FromCid(emptyDir.Cid()))
}<|MERGE_RESOLUTION|>--- conflicted
+++ resolved
@@ -18,12 +18,9 @@
 	"github.com/ipfs/kubo/core/commands"
 	fsrepo "github.com/ipfs/kubo/repo/fsrepo"
 
-<<<<<<< HEAD
 	"github.com/ipfs/go-blockservice"
-=======
 	options "github.com/ipfs/boxo/coreiface/options"
 	"github.com/ipfs/boxo/files"
->>>>>>> 0efb7ed2
 	cmds "github.com/ipfs/go-ipfs-cmds"
 	config "github.com/ipfs/kubo/config"
 )
@@ -70,12 +67,8 @@
 	Options: []cmds.Option{
 		cmds.StringOption(algorithmOptionName, "a", "Cryptographic algorithm to use for key generation.").WithDefault(algorithmDefault),
 		cmds.IntOption(bitsOptionName, "b", "Number of bits to use in the generated RSA private key."),
-<<<<<<< HEAD
-		cmds.BoolOption(emptyRepoOptionName, "e", "Don't add and pin help files to the local storage."),
 		cmds.BoolOption(dedicatedGateway, "Dedicated gateway"),
-=======
 		cmds.BoolOption(emptyRepoOptionName, "e", "Don't add and pin help files to the local storage.").WithDefault(emptyRepoDefault),
->>>>>>> 0efb7ed2
 		cmds.StringOption(profileOptionName, "p", "Apply profile settings to config. Multiple profiles can be separated by ','"),
 		cmds.StringOption(psEp, "Configuration pinning service endpoint"),
 		cmds.StringOption(apiKey, "Configuration pinning service api key"),
